--- conflicted
+++ resolved
@@ -77,10 +77,9 @@
 
   * Support stop_revision in Branch.pull(). (Jelmer Vernooij, #544701)
 
-<<<<<<< HEAD
   * Fix crash with KeyError in incremental mirrorring.
     (Leonid Borisenko, Jelmer Vernooij, #692901)
-=======
+
   * Provide custom ControlDir.sprout() implementation. Required for
     compatibility with bzr 2.4. (Jelmer Vernooij, #717937)
 
@@ -88,7 +87,6 @@
 
   * Provide custom InterBranch.fetch() which works for remote hg branches.
     (Jelmer Vernooij, #741760)
->>>>>>> f746ca82
 
  DOCUMENTATION
 
