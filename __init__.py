# Copyright (C) 2005, 2006 Canonical Ltd
# Copyright (C) 2008 Jelmer Vernooij <jelmer@samba.org>
#
# This program is free software; you can redistribute it and/or modify
# it under the terms of the GNU General Public License as published by
# the Free Software Foundation; either version 2 of the License, or
# (at your option) any later version.
#
# This program is distributed in the hope that it will be useful,
# but WITHOUT ANY WARRANTY; without even the implied warranty of
# MERCHANTABILITY or FITNESS FOR A PARTICULAR PURPOSE.  See the
# GNU General Public License for more details.
#
# You should have received a copy of the GNU General Public License
# along with this program; if not, write to the Free Software
# Foundation, Inc., 59 Temple Place, Suite 330, Boston, MA  02111-1307  USA


"""Hg support for bzr.

hg and bzr have different restrictions placed n revision ids. Its not possible
with the current hg model to allow bzr to write sanely to hg. However its
possibe to get bzr data out of hg.

The key translations needed are:
 * in bzr we use a revision id of "hg:" + hex(hgrevid) to ensure we can 
   always utf8 encode it.
 * we convert manifests to inventories on the fly.
"""

<<<<<<< HEAD
from bzrlib import (
    errors,
    )
=======
>>>>>>> 86d95b0e
import bzrlib.bzrdir
from bzrlib.foreign import (
    foreign_vcs_registry,
    )
import bzrlib.lockable_files

def lazy_load_mercurial():
    import mercurial
    try:
        from mercurial import demandimport
        demandimport.enable = lambda: None
    except ImportError:
        pass

foreign_vcs_registry.register_lazy("hg", 
    "bzrlib.plugins.hg.mapping", "foreign_hg", "Mercurial")


class HgLock(object):
    """A lock that thunks through to Hg."""

    def __init__(self, hgrepo):
        self._hgrepo = hgrepo

    def lock_write(self, token=None):
        if token is not None:
            raise errors.TokenLockingNotSupported(self)
        self._lock = self._hgrepo.wlock()

    def lock_read(self):
        self._lock = self._hgrepo.lock()

    def peek(self):
        raise NotImplementedError(self.peek)

    def unlock(self):
        self._lock.release()

    def validate_token(self, token):
        if token is not None:
            raise errors.TokenLockingNotSupported(self)


class HgLockableFiles(bzrlib.lockable_files.LockableFiles):
    """Hg specific lockable files abstraction."""

    def __init__(self, lock, transport):
        self._lock = lock
        self._transaction = None
        self._lock_mode = None
        self._lock_count = 0
        self._transport = transport


class HgDir(bzrlib.bzrdir.BzrDir):
    """An adapter to the '.hg' dir used by mercurial."""

    def __init__(self, hgrepo, transport, lockfiles, format):
        self._format = format
        self.root_transport = transport
        self.transport = transport.clone('.hg')
        self._hgrepo = hgrepo
        self._lockfiles = lockfiles

    def break_lock(self):
        """Mercurial locks never break."""
        raise NotImplementedError(self.break_lock)

    def clone(self, url, revision_id=None, basis=None, force_new_repo=False):
        """Clone this hg dir to url."""
        self._make_tail(url)
        if url.startswith('file://'):
            url = url[len('file://'):]
        url = url.encode('utf8')
        result = self._format.initialize(url)
        result._hgrepo.pull(self._hgrepo)
        return result

    def create_branch(self):
        """'crate' a branch for this dir."""
        from bzrlib.plugins.hg.branch import HgBranch
        return HgBranch(self._hgrepo, self, self._lockfiles)

    def create_repository(self, shared=False):
        """'create' a repository for this dir."""
        if shared:
            # dont know enough about hg yet to do 'shared repositories' in it.
            raise errors.IncompatibleFormat(self._format, self._format)
        from bzrlib.plugins.hg.repository import HgRepository
        return HgRepository(self._hgrepo, self, self._lockfiles)

    def create_workingtree(self, shared=False):
        """'create' a workingtree for this dir."""
        from bzrlib.plugins.hg.workingtree import HgWorkingTree
        return HgWorkingTree(self._hgrepo, self, self._lockfiles)

    def get_branch_transport(self, branch_format):
        if branch_format is None:
            return self.transport
        if isinstance(branch_format, HgBzrDirFormat):
            return self.transport
        raise errors.IncompatibleFormat(branch_format, self._format)

    get_repository_transport = get_branch_transport
    get_workingtree_transport = get_branch_transport

    def is_supported(self):
        return True

    def needs_format_conversion(self, format=None):
        return True

    def open_branch(self, ignored=None):
        """'crate' a branch for this dir."""
        from bzrlib.plugins.hg.branch import HgBranch
        return HgBranch(self._hgrepo, self, self._lockfiles)

    def open_repository(self, shared=False):
        """'open' a repository for this dir."""
        from bzrlib.plugins.hg.repository import HgRepository
        return HgRepository(self._hgrepo, self, self._lockfiles)

    def open_workingtree(self, shared=False, recommend_upgrade=False):
        """'open' a workingtree for this dir."""
        from bzrlib.plugins.hg.workingtree import HgWorkingTree
        return HgWorkingTree(self._hgrepo, self.open_branch(), self, self._lockfiles)


class HgToSomethingConverter(bzrlib.bzrdir.Converter):
    """A class to upgrade an hg dir to something else."""


class HgBzrDirFormat(bzrlib.bzrdir.BzrDirFormat):
    """The .hg directory control format."""

    def get_converter(self):
        """We should write a converter."""
        return HgToSomethingConverter()

    def get_format_description(self):
        return "Mercurial Branch"

    def initialize_on_transport(self, transport):
        """Initialize a new .not dir in the base directory of a Transport."""
        return self.open(transport, _create=True)

    @classmethod
    def _known_formats(self):
        return set([HgBzrDirFormat()])

    def open(self, transport, _create=False, _found=None):
        """Open this directory.
        
        :param _create: create the hg dir on the fly. private to HgBzrDirFormat.
        """
        # we dont grok readonly - hg isn't integrated with transport.
        if transport.base.startswith('readonly+'):
            transport = transport._decorated
        if transport.base.startswith('file://'):
            path = transport.local_abspath('.').encode('utf-8')
        else:
            raise errors.BzrCommandError('cannot use hg on %s transport' % transport)
        lazy_load_mercurial()
        import mercurial.ui
        ui = mercurial.ui.ui()
        import mercurial.hg
        repository = mercurial.hg.repository(ui, path, create=_create)
        lockfiles = HgLockableFiles(HgLock(repository), transport)
        return HgDir(repository, transport, lockfiles, self)

    @classmethod
    def probe_transport(klass, transport):
        """Our format is present if the transport ends in '.not/'."""
        # little ugly, but works
        format = klass() 
        # try a manual probe first, its a little faster perhaps ?
        if not transport.has('.hg'):
            raise errors.NotBranchError(path=transport.base)
        # delegate to the main opening code. This pays a double rtt cost at the
        # moment, so perhaps we want probe_transport to return the opened thing
        # rather than an openener ? or we could return a curried thing with the
        # dir to open already instantiated ? Needs more thought.
        try:
            format.open(transport)
            return format
        except Exception, e:
            raise errors.NotBranchError(path=transport.base)
        raise errors.NotBranchError(path=transport.base)


bzrlib.bzrdir.BzrDirFormat.register_control_format(HgBzrDirFormat)


def test_suite():
    from unittest import TestSuite, TestLoader
    import tests

    suite = TestSuite()

    suite.addTest(tests.test_suite())

    return suite      


# TODO: test that a last-modified in a merged branch is correctly assigned
# TODO: test that we set the per file parents right: that is the rev of the
# last heads, *not* the revs of the revisions parents. (note, this should be 
# right already, because if the use of find_previous_heads, but surety is nice.)
# TODO: test that the assignment of .revision to directories works correctly
# in the following case:
# branch A adds dir/file in rev X
# branch B adds dir/file2 in rev Y
# branch B merges branch A: there are *two* feasible revisions that both claim
# to have created 'dir' - X and Y. We want to always choose lower-sorting one.
# Its potentially impossible to guarantee a consistent choice otherwise, and
# having the dir flip-flop in bzr would be unhelpful. This choice is what I
# think has been implemented, but not having got hg merges operating from 
# within python yet, its quite hard to produce this scenario to test.
# TODO: file version extraction should elide 'copy' and 'copyrev file headers.<|MERGE_RESOLUTION|>--- conflicted
+++ resolved
@@ -28,13 +28,10 @@
  * we convert manifests to inventories on the fly.
 """
 
-<<<<<<< HEAD
+import bzrlib.bzrdir
 from bzrlib import (
     errors,
     )
-=======
->>>>>>> 86d95b0e
-import bzrlib.bzrdir
 from bzrlib.foreign import (
     foreign_vcs_registry,
     )
